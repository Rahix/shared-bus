--- conflicted
+++ resolved
@@ -72,7 +72,6 @@
     }
 }
 
-<<<<<<< HEAD
 impl<'a, M: crate::BusMutex, ADC, Word, Pin> adc::OneShot<ADC, Word, Pin> for Proxy<'a, M>
 where
     Pin: adc::Channel<ADC>,
@@ -92,11 +91,11 @@
 /// Fallback type alias to prevent breaking change
 #[deprecated(since="0.2.3", note="please use the generic `Proxy` instead")]
 pub type AdcProxy<'a, M> = Proxy<'a, M>;
-=======
+
 // Implementations for the embedded_hal alpha
 
 #[cfg(feature = "eh-alpha")]
-impl<'a, M: crate::BusMutex> i2c_alpha::ErrorType for I2cProxy<'a, M>
+impl<'a, M: crate::BusMutex> i2c_alpha::ErrorType for Proxy<'a, M>
 where
     M::Bus: i2c_alpha::ErrorType,
 {
@@ -104,7 +103,7 @@
 }
 
 #[cfg(feature = "eh-alpha")]
-impl<'a, M: crate::BusMutex> i2c_alpha::blocking::I2c for I2cProxy<'a, M>
+impl<'a, M: crate::BusMutex> i2c_alpha::blocking::I2c for Proxy<'a, M>
 where
     M::Bus: i2c_alpha::blocking::I2c,
 {
@@ -162,7 +161,6 @@
             .lock(|bus| bus.transaction_iter(address, operations))
     }
 }
->>>>>>> 25d770fc
 
 /// Proxy type for SPI bus sharing.
 ///
